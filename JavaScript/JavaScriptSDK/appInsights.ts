﻿/// <reference path="telemetrycontext.ts" />
/// <reference path="./Telemetry/Common/Data.ts"/>
/// <reference path="./Util.ts"/>
/// <reference path="./Contracts/Generated/SessionState.ts"/>

module Microsoft.ApplicationInsights {
    "use strict";

    export var Version = "0.15.20150721.4";

    export interface IConfig {
        instrumentationKey: string;
        endpointUrl: string;
        emitLineDelimitedJson: boolean;
        accountId: string;
        appUserId: string;
        sessionRenewalMs: number;
        sessionExpirationMs: number;
        maxBatchSizeInBytes: number;
        maxBatchInterval: number;
        enableDebug: boolean;
        autoCollectErrors: boolean;
        disableTelemetry: boolean;
        verboseLogging: boolean;
        diagnosticLogInterval: number;
    }

    /**
     * The main API that sends telemetry to Application Insights.
     * Learn more: http://go.microsoft.com/fwlink/?LinkID=401493
     */
    export class AppInsights {

        private _eventTracking: Timing;
        private _pageTracking: Timing;

        public config: IConfig;
        public context: TelemetryContext;

        public static defaultConfig: IConfig;

        constructor(config: IConfig) {
            this.config = config || <IConfig>{};

            // load default values if specified
            var defaults: IConfig = AppInsights.defaultConfig;
            if (defaults !== undefined) {
                for (var field in defaults) {
                    // for each unspecified field, set the default value
                    if (this.config[field] === undefined) {
                        this.config[field] = defaults[field];
                    }
                }
            }

            _InternalLogging.verboseLogging = () => this.config.verboseLogging;
            _InternalLogging.enableDebugExceptions = () => this.config.enableDebug;
            var configGetters: ApplicationInsights.ITelemetryConfig = {
                instrumentationKey: () => this.config.instrumentationKey,
                accountId: () => this.config.accountId,
                appUserId: () => this.config.appUserId,
                sessionRenewalMs: () => this.config.sessionRenewalMs,
                sessionExpirationMs: () => this.config.sessionExpirationMs,
                endpointUrl: () => this.config.endpointUrl,
                emitLineDelimitedJson: () => this.config.emitLineDelimitedJson,
                maxBatchSizeInBytes: () => this.config.maxBatchSizeInBytes,
                maxBatchInterval: () => this.config.maxBatchInterval,
                disableTelemetry: () => this.config.disableTelemetry
            }

            this.context = new ApplicationInsights.TelemetryContext(configGetters);
            
            // initialize event timing
            this._eventTracking = new Timing("trackEvent");
            this._eventTracking.action = (name?: string, url?: string, duration?: number, properties?: Object, measurements?: Object) => {
                var event = new Telemetry.Event(name, properties, measurements);
                var data = new ApplicationInsights.Telemetry.Common.Data<ApplicationInsights.Telemetry.Event>(Telemetry.Event.dataType, event);
                var envelope = new Telemetry.Common.Envelope(data, Telemetry.Event.envelopeType);

                this.context.track(envelope);
            }

            // initialize page view timing
            this._pageTracking = new Timing("trackPageView");
            this._pageTracking.action = (name?: string, url?: string, duration?: number, properties?: Object, measurements?: Object) => {
                var pageView = new Telemetry.PageView(name, url, duration, properties, measurements);
                var data = new ApplicationInsights.Telemetry.Common.Data<ApplicationInsights.Telemetry.PageView>(Telemetry.PageView.dataType, pageView);
                var envelope = new Telemetry.Common.Envelope(data, Telemetry.PageView.envelopeType);

                this.context.track(envelope);
            }
        }

        /**
         * Starts timing how long the user views a page or other item. Call this when the page opens. 
         * This method doesn't send any telemetry. Call {@link stopTrackTelemetry} to log the page when it closes.
         * @param   name  A string that idenfities this item, unique within this HTML document. Defaults to the document title.
         */
        public startTrackPage(name?: string) {
            try {
                if (typeof name !== "string") {
                    name = window.document && window.document.title || "";
                }

                this._pageTracking.start(name);
            } catch (e) {
                _InternalLogging.throwInternalNonUserActionable(LoggingSeverity.CRITICAL, "startTrackPage failed, page view may not be collected: " + Util.dump(e));
            }
        }

        /**
         * Logs how long a page or other item was visible, after {@link startTrackPage}. Call this when the page closes. 
         * @param   name  The string you used as the name in startTrackPage. Defaults to the document title.
         * @param   url   String - a relative or absolute URL that identifies the page or other item. Defaults to the window location.
         * @param   properties  map[string, string] - additional data used to filter pages and metrics in the portal. Defaults to empty.
         * @param   measurements    map[string, number] - metrics associated with this page, displayed in Metrics Explorer on the portal. Defaults to empty.
         */
        public stopTrackPage(name?: string, url?: string, properties?: Object, measurements?: Object) {
            try {
                if (typeof name !== "string") {
                    name = window.document && window.document.title || "";
                }

                if (typeof url !== "string") {
                    url = window.location && window.location.href || "";
                }

                this._pageTracking.stop(name, url, properties, measurements);
            } catch (e) {
                _InternalLogging.throwInternalNonUserActionable(LoggingSeverity.CRITICAL, "stopTrackPage failed, page view will not be collected: " + Util.dump(e));
            }
        }

        /**
         * Logs that a page or other item was viewed. 
         * @param   name  The string you used as the name in startTrackPage. Defaults to the document title.
         * @param   url   String - a relative or absolute URL that identifies the page or other item. Defaults to the window location.
         * @param   properties  map[string, string] - additional data used to filter pages and metrics in the portal. Defaults to empty.
         * @param   measurements    map[string, number] - metrics associated with this page, displayed in Metrics Explorer on the portal. Defaults to empty.
         */
        public trackPageView(name?: string, url?: string, properties?: Object, measurements?: Object) {
            try {
                // ensure we have valid values for the required fields
                if (typeof name !== "string") {
                    name = window.document && window.document.title || "";
                }

                if (typeof url !== "string") {
                    url = window.location && window.location.href || "";
                }

                var durationMs = 0;
                // check if timing data is available
                if (Telemetry.PageViewPerformance.checkPageLoad() !== undefined) {
                    // compute current duration (navigation start to now) for the pageViewTelemetry
                    var startTime = window.performance.timing.navigationStart;
                    durationMs = Telemetry.PageViewPerformance.getDuration(startTime, +new Date);

                    // poll for page load completion and send page view performance data when ready
                    var handle = setInterval(() => {
                        try {
                            // abort this check if we have not finished loading after 1 minute
                            durationMs = Telemetry.PageViewPerformance.getDuration(startTime, +new Date);
                            var timingDataReady = Telemetry.PageViewPerformance.checkPageLoad();
                            var timeoutReached = durationMs > 60000;
                            if (timeoutReached || timingDataReady) {
                                clearInterval(handle);
                                durationMs = Telemetry.PageViewPerformance.getDuration(startTime, +new Date);

                                var pageViewPerformance = new Telemetry.PageViewPerformance(name, url, durationMs, properties, measurements);
                                if (pageViewPerformance.isValid) {
                                    var pageViewPerformanceData = new ApplicationInsights.Telemetry.Common.Data<ApplicationInsights.Telemetry.PageViewPerformance>(
                                        Telemetry.PageViewPerformance.dataType, pageViewPerformance);
                                    var pageViewPerformanceEnvelope = new Telemetry.Common.Envelope(pageViewPerformanceData, Telemetry.PageViewPerformance.envelopeType);
                                    this.context.track(pageViewPerformanceEnvelope);
                                    this.context._sender.triggerSend();
                                }
                            }
                        } catch (e) {
                            _InternalLogging.throwInternalNonUserActionable(LoggingSeverity.CRITICAL, "trackPageView failed on page load calculation: " + Util.dump(e));
                        }
                    }, 100);
                }

                // track the initial page view
                var pageView = new Telemetry.PageView(name, url, durationMs, properties, measurements);
                var pageViewData = new ApplicationInsights.Telemetry.Common.Data<ApplicationInsights.Telemetry.PageView>(Telemetry.PageView.dataType, pageView);
                var pageViewEnvelope = new Telemetry.Common.Envelope(pageViewData, Telemetry.PageView.envelopeType);

                this.context.track(pageViewEnvelope);
                setTimeout(() => {
                    // fire this event as soon as initial code execution completes in case the user navigates away
                    this.context._sender.triggerSend();
                }, 100);
            } catch (e) {
                _InternalLogging.throwInternalNonUserActionable(LoggingSeverity.CRITICAL, "trackPageView failed, page view will not be collected: " + Util.dump(e));
            }
        }

        /**
         * Start timing an extended event. Call {@link stopTrackEvent} to log the event when it ends.
         * @param   name    A string that identifies this event uniquely within the document.
         */
        public startTrackEvent(name: string) {
            try {
                this._eventTracking.start(name);
            } catch (e) {
                _InternalLogging.throwInternalNonUserActionable(LoggingSeverity.CRITICAL, "startTrackEvent failed, event will not be collected: " + Util.dump(e));
            }
        }

        /** 
         * Log an extended event that you started timing with {@link startTrackEvent}.
         * @param   name    The string you used to identify this event in startTrackEvent.
         * @param   properties  map[string, string] - additional data used to filter events and metrics in the portal. Defaults to empty.
         * @param   measurements    map[string, number] - metrics associated with this event, displayed in Metrics Explorer on the portal. Defaults to empty.
         */
        public stopTrackEvent(name: string, properties?: Object, measurements?: Object) {
            try {
                this._eventTracking.stop(name, undefined, properties, measurements);
            } catch (e) {
                _InternalLogging.throwInternalNonUserActionable(LoggingSeverity.CRITICAL, "stopTrackEvent failed, event will not be collected: " + Util.dump(e));
            }
        }

        /** 
         * Log a user action or other occurrence.
         * @param   name    A string to identify this event in the portal.
         * @param   properties  map[string, string] - additional data used to filter events and metrics in the portal. Defaults to empty.
         * @param   measurements    map[string, number] - metrics associated with this event, displayed in Metrics Explorer on the portal. Defaults to empty.
         */
        public trackEvent(name: string, properties?: Object, measurements?: Object) {
            try {
                var eventTelemetry = new Telemetry.Event(name, properties, measurements);
                var data = new ApplicationInsights.Telemetry.Common.Data<ApplicationInsights.Telemetry.Event>(Telemetry.Event.dataType, eventTelemetry);
                var envelope = new Telemetry.Common.Envelope(data, Telemetry.Event.envelopeType);
                this.context.track(envelope);
            } catch (e) {
                _InternalLogging.throwInternalNonUserActionable(LoggingSeverity.CRITICAL, "trackEvent failed, event will not be collected: " + Util.dump(e));
            }
        }

        /**
         * Log an exception you have caught.
         * @param   exception   An Error from a catch clause, or the string error message.
         * @param   properties  map[string, string] - additional data used to filter events and metrics in the portal. Defaults to empty.
         * @param   measurements    map[string, number] - metrics associated with this event, displayed in Metrics Explorer on the portal. Defaults to empty.
         */
        public trackException(exception: Error, handledAt?: string, properties?: Object, measurements?: Object) {
            try {
                if (!Util.isError(exception)) {
                    // ensure that we have an error object (user could pass a string/message)
                    try {
                        throw new Error(<any>exception);
                    } catch (error) {
                        exception = error;
                    }
                }

                var exceptionTelemetry = new Telemetry.Exception(exception, handledAt, properties, measurements);
                var data = new ApplicationInsights.Telemetry.Common.Data<ApplicationInsights.Telemetry.Exception>(Telemetry.Exception.dataType, exceptionTelemetry);
                var envelope = new Telemetry.Common.Envelope(data, Telemetry.Exception.envelopeType);
                this.context.track(envelope);
            } catch (e) {
                _InternalLogging.throwInternalNonUserActionable(LoggingSeverity.CRITICAL, "trackException failed, exception will not be collected: " + Util.dump(e));
            }
        }

        /**
         * Log a numeric value that is not associated with a specific event. Typically used to send regular reports of performance indicators.
         * To send a single measurement, use just the first two parameters. If you take measurements very frequently, you can reduce the 
         * telemetry bandwidth by aggregating multiple measurements and sending the resulting average at intervals.
         * @param   name    A string that identifies the metric.
         * @param   average Number representing either a single measurement, or the average of several measurements.
         * @param   sampleCount The number of measurements represented by the average. Defaults to 1.
         * @param   min The smallest measurement in the sample. Defaults to the average.
         * @param   max The largest measurement in the sample. Defaults to the average.
         */
        public trackMetric(name: string, average: number, sampleCount?: number, min?: number, max?: number) {
            try {
                var telemetry = new Telemetry.Metric(name, average, sampleCount, min, max);
                var data = new ApplicationInsights.Telemetry.Common.Data<ApplicationInsights.Telemetry.Metric>(Telemetry.Metric.dataType, telemetry);
                var envelope = new Telemetry.Common.Envelope(data, Telemetry.Metric.envelopeType);

                this.context.track(envelope);
            } catch (e) {
                _InternalLogging.throwInternalNonUserActionable(LoggingSeverity.CRITICAL, "trackMetric failed, metric will not be collected: " + Util.dump(e));
            }
        }

        /**
        * Log a diagnostic message. 
        * @param    message A message string 
        * @param   properties  map[string, string] - additional data used to filter traces in the portal. Defaults to empty.
        */
        public trackTrace(message: string, properties?: Object) {
            try {
                var telemetry = new Telemetry.Trace(message, properties);
                var data = new ApplicationInsights.Telemetry.Common.Data<ApplicationInsights.Telemetry.Trace>(Telemetry.Trace.dataType, telemetry);
                var envelope = new Telemetry.Common.Envelope(data, Telemetry.Trace.envelopeType);

                this.context.track(envelope);
            } catch (e) {
                _InternalLogging.warnToConsole("trackTrace failed, trace will not be collected: " + Util.dump(e));
            }
        }

        /**
         * Immediately send all queued telemetry.
         */
        public flush() {
            try {
                this.context._sender.triggerSend();
            } catch (e) {
                _InternalLogging.throwInternalNonUserActionable(LoggingSeverity.CRITICAL, "flush failed, telemetry will not be collected: " + Util.dump(e));
            }
        }

        /**
<<<<<<< HEAD
         * Sets the autheticated user id and the account id in this session.
         * User auth id and account id should be of type string. They should not contain commas, semi-colons, equal signs, spaces, or vertical-bars.
         *   
         * @param authenticatedUserId {string} - The authenticated user id. A unique and persistent string that represents each authenticated user in the service.
         * @param accountId {string} - An optional string to represent the account associated with the authenticated user.
         */
        public setAuthenticatedUserContext(authenticatedUserId: string, accountId?: string) {
            try {
                this.context.user.setAuthenticatedUserContext(authenticatedUserId, accountId);
            } catch (e) {
                _InternalLogging.throwInternalUserActionable(LoggingSeverity.WARNING, "Setting auth user context failed. " + Util.dump(e));
            }
        }

        /**
         * Clears the authenticated user id and the account id from the user context.
         */
        public clearAuthenticatedUserContext() {
            try {
                this.context.user.clearAuthenticatedUserContext();
            } catch (e) {
                _InternalLogging.throwInternalUserActionable(LoggingSeverity.WARNING, "Clearing auth user context failed. " + Util.dump(e));
            }
        }

        /**
        * In case of CORS exceptions - construct an exception manually.
        * See this for more info: http://stackoverflow.com/questions/5913978/cryptic-script-error-reported-in-javascript-in-chrome-and-firefox
        */
        private SendCORSException(properties: any) {
            var exceptionData = Microsoft.ApplicationInsights.Telemetry.Exception.CreateSimpleException(
                "Script error.", "Error", "unknown", "unknown",
                "The browser’s same-origin policy prevents us from getting the details of this exception.The exception occurred in a script loaded from an origin different than the web page.For cross- domain error reporting you can use crossorigin attribute together with appropriate CORS HTTP headers.For more information please see http://www.w3.org/TR/cors/.",
                0, null);
            exceptionData.properties = properties;

            var data = new ApplicationInsights.Telemetry.Common.Data<ApplicationInsights.Telemetry.Exception>(Telemetry.Exception.dataType, exceptionData);
            var envelope = new Telemetry.Common.Envelope(data, Telemetry.Exception.envelopeType);
            this.context.track(envelope);
        }

        /**
=======
>>>>>>> 16adb42c
         * The custom error handler for Application Insights
         * @param {string} message - The error message
         * @param {string} url - The url where the error was raised
         * @param {number} lineNumber - The line number where the error was raised
         * @param {number} columnNumber - The column number for the line where the error was raised
         * @param {Error}  error - The Error object
         */
        public _onerror(message: string, url: string, lineNumber: number, columnNumber: number, error: Error) {
            try {
                var properties = { url : url ? url : document.URL };

                if (Util.isCrossOriginError(message, url, lineNumber, columnNumber, error)) {
                    this.SendCORSException(properties);
                } else {
                    if (!Util.isError(error)) {
                        var stack = "window.onerror@" + properties.url + ":" + lineNumber + ":" + (columnNumber || 0);
                        error = new Error(message);
                        error["stack"] = stack;
                    }
                    this.trackException(error, null, properties);
                }
            } catch (exception) {
                var errorString =
                    error ? (error.name + ", " + error.message) : "null";

                var exceptionDump: string = Util.dump(exception);

                _InternalLogging.throwInternalNonUserActionable(LoggingSeverity.CRITICAL, "_onerror threw " + exceptionDump + " while logging error, error will not be collected: " + errorString);
            }
        }
        
        // In case of CORS exceptions - construct an exception manually.
        // See this for more info: http://stackoverflow.com/questions/5913978/cryptic-script-error-reported-in-javascript-in-chrome-and-firefox        
        private SendCORSException(properties: any) {
            var exceptionData = Microsoft.ApplicationInsights.Telemetry.Exception.CreateSimpleException(
                "Script error.", "Error", "unknown", "unknown",
                "The browser’s same-origin policy prevents us from getting the details of this exception.The exception occurred in a script loaded from an origin different than the web page.For cross- domain error reporting you can use crossorigin attribute together with appropriate CORS HTTP headers.For more information please see http://www.w3.org/TR/cors/.",
                0, null);
            exceptionData.properties = properties;

            var data = new ApplicationInsights.Telemetry.Common.Data<ApplicationInsights.Telemetry.Exception>(Telemetry.Exception.dataType, exceptionData);
            var envelope = new Telemetry.Common.Envelope(data, Telemetry.Exception.envelopeType);
            this.context.track(envelope);
        }
    }

    /**
     * Used to record timed events and page views.
     */
    class Timing {
        private _name;
        private _action: (ITimingDetail, number) => void;
        private _events: {
            [key: string]: number;
        };

        constructor(name: string) {
            this._name = name;
            this._events = {};
        }

        public start(name: string) {
            if (typeof this._events[name] !== "undefined") {
                _InternalLogging.throwInternalUserActionable(
                    LoggingSeverity.WARNING,
                    "start" + this._name + " was called more than once for this event without calling stop" + this._name + ". key is '" + name + "'");
            }

            this._events[name] = +new Date;
        }

        public stop(name: string, url: string, properties?: Object, measurements?: Object) {
            var start = this._events[name];
            if (start) {
                var end = +new Date;
                var duration = Telemetry.PageViewPerformance.getDuration(start, end);
                this.action(name, url, duration, properties, measurements);
            } else {
                _InternalLogging.throwInternalUserActionable(
                    LoggingSeverity.WARNING,
                    "stop" + this._name + " was called without a corresponding start" + this._name + " . Event name is '" + name + "'");
            }

            delete this._events[name];
            this._events[name] = undefined;
        }

        public action: (name?: string, url?: string, duration?: number, properties?: Object, measurements?: Object) => void;
    }
}<|MERGE_RESOLUTION|>--- conflicted
+++ resolved
@@ -317,7 +317,6 @@
         }
 
         /**
-<<<<<<< HEAD
          * Sets the autheticated user id and the account id in this session.
          * User auth id and account id should be of type string. They should not contain commas, semi-colons, equal signs, spaces, or vertical-bars.
          *   
@@ -360,8 +359,6 @@
         }
 
         /**
-=======
->>>>>>> 16adb42c
          * The custom error handler for Application Insights
          * @param {string} message - The error message
          * @param {string} url - The url where the error was raised
@@ -392,20 +389,7 @@
                 _InternalLogging.throwInternalNonUserActionable(LoggingSeverity.CRITICAL, "_onerror threw " + exceptionDump + " while logging error, error will not be collected: " + errorString);
             }
         }
-        
-        // In case of CORS exceptions - construct an exception manually.
-        // See this for more info: http://stackoverflow.com/questions/5913978/cryptic-script-error-reported-in-javascript-in-chrome-and-firefox        
-        private SendCORSException(properties: any) {
-            var exceptionData = Microsoft.ApplicationInsights.Telemetry.Exception.CreateSimpleException(
-                "Script error.", "Error", "unknown", "unknown",
-                "The browser’s same-origin policy prevents us from getting the details of this exception.The exception occurred in a script loaded from an origin different than the web page.For cross- domain error reporting you can use crossorigin attribute together with appropriate CORS HTTP headers.For more information please see http://www.w3.org/TR/cors/.",
-                0, null);
-            exceptionData.properties = properties;
-
-            var data = new ApplicationInsights.Telemetry.Common.Data<ApplicationInsights.Telemetry.Exception>(Telemetry.Exception.dataType, exceptionData);
-            var envelope = new Telemetry.Common.Envelope(data, Telemetry.Exception.envelopeType);
-            this.context.track(envelope);
-        }
+ 
     }
 
     /**
