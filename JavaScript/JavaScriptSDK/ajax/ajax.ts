--- conflicted
+++ resolved
@@ -14,9 +14,9 @@
             this.appInsights = appInsights;
             var initiated = false;
             this.Init();
-        }
-
-        ///<summary>The main function that needs to be called in order to start Ajax Monitoring</summary>
+                    }
+
+                ///<summary>The main function that needs to be called in order to start Ajax Monitoring</summary>
         private Init = function () {
             if (this.supportMonitoring()) {
                 this.instrumentOpen();
@@ -24,51 +24,51 @@
                 this.instrumentSend();
                 this.instrumentAbort();
                 this.initiated = true;
-            }
-        };
-
-
-        ///<summary>Function that returns property name which will identify that monitoring for given instance of XmlHttpRequest is disabled</summary>
+                    }
+                };
+
+
+                ///<summary>Function that returns property name which will identify that monitoring for given instance of XmlHttpRequest is disabled</summary>
         public static DisabledPropertyName: string = "Microsoft_ApplicationInsights_BypassAjaxInstrumentation";
 
-        ///<summary>Verifies that particalar instance of XMLHttpRequest needs to be monitored</summary>
-        ///<param name="excludeAjaxDataValidation">Optional parameter. True if ajaxData must be excluded from verification</param>
-        ///<returns type="bool">True if instance needs to be monitored, otherwise false</returns>
+                ///<summary>Verifies that particalar instance of XMLHttpRequest needs to be monitored</summary>
+                ///<param name="excludeAjaxDataValidation">Optional parameter. True if ajaxData must be excluded from verification</param>
+                ///<returns type="bool">True if instance needs to be monitored, otherwise false</returns>
         private isMonitoredInstance(xhr: XMLHttpRequest, excludeAjaxDataValidation?: boolean) {
 
             // checking to see that all interested functions on xhr were instrumented
             return this.initiated
 
-            // checking on ajaxData to see that it was not removed in user code
+                    // checking on ajaxData to see that it was not removed in user code
                 && (excludeAjaxDataValidation === true || !extensions.IsNullOrUndefined((<any>xhr).ajaxData))
 
-            // check that this instance is not not used by ajax call performed inside client side monitoring to send data to collector
+                    // check that this instance is not not used by ajax call performed inside client side monitoring to send data to collector
                 && xhr[AjaxMonitor.DisabledPropertyName] !== true;
 
-        }
-
-        ///<summary>Determines whether ajax monitoring can be enabled on this document</summary>
-        ///<returns>True if Ajax monitoring is supported on this page, otherwise false</returns>
+                }
+
+                ///<summary>Determines whether ajax monitoring can be enabled on this document</summary>
+                ///<returns>True if Ajax monitoring is supported on this page, otherwise false</returns>
         private supportMonitoring() {
-            var result = false;
-            if (!extensions.IsNullOrUndefined(XMLHttpRequest)) {
-                result = true;
-            }
-
-            return result;
-        }
+                    var result = false;
+                    if (!extensions.IsNullOrUndefined(XMLHttpRequest)) {
+                        result = true;
+                    }
+
+                    return result;
+                }
 
         private instrumentOpen() {
-            var originalOpen = XMLHttpRequest.prototype.open;
-            var ajaxMonitorInstance = this;
-            XMLHttpRequest.prototype.open = function (method, url, async) {
+                    var originalOpen = XMLHttpRequest.prototype.open;
+            var ajaxMonitorInstance = this;
+                    XMLHttpRequest.prototype.open = function (method, url, async) {
                 try {
                     if (ajaxMonitorInstance.isMonitoredInstance(this, true)) {
                         var ajaxData = new ajaxRecord();
                         ajaxData.method = method;
                         ajaxData.requestUrl = url;
                         ajaxData.requestSize += url.length;
-                        // If not set async defaults to true 
+                                // If not set async defaults to true 
                         ajaxData.async = extensions.IsNullOrUndefined(async) ? true : async;
                         this.ajaxData = ajaxData;
 
@@ -79,11 +79,11 @@
                         LoggingSeverity.CRITICAL,
                         "Failed to monitor XMLHttpRequest.open, monitoring data for this ajax call may be incorrect: "
                         + Microsoft.ApplicationInsights.Util.dump(e));
-                }
-
-                return originalOpen.apply(this, arguments);
-            };
-        }
+                        }
+
+                        return originalOpen.apply(this, arguments);
+                    };
+                }
 
         private instrumentSetRequestHeader() {
             var originalSetRequestHeader = XMLHttpRequest.prototype.setRequestHeader;
@@ -106,9 +106,9 @@
         }
 
         private instrumentSend() {
-            var originalSend = XMLHttpRequest.prototype.send;
-            var ajaxMonitorInstance = this;
-            XMLHttpRequest.prototype.send = function (content) {
+                    var originalSend = XMLHttpRequest.prototype.send;
+            var ajaxMonitorInstance = this;
+                    XMLHttpRequest.prototype.send = function (content) {
                 try {
                     ajaxMonitorInstance.sendPrefixInstrumentor(this, content);
                 } catch (e) {
@@ -118,19 +118,19 @@
                         + Microsoft.ApplicationInsights.Util.dump(e));
                 }
 
-                return originalSend.apply(this, arguments);
-            };
-        }
+                        return originalSend.apply(this, arguments);
+                    };
+                }
 
         private sendPrefixInstrumentor(xhr: XMLHttpRequest, content) {
             if (this.isMonitoredInstance(xhr)) {
-                if (!extensions.IsNullOrUndefined(content) && !extensions.IsNullOrUndefined(content.length)) {
-
-                    // http://www.w3.org/TR/XMLHttpRequest/: If the request method is a case-sensitive match for GET or HEAD act as if data is null.
+                            if (!extensions.IsNullOrUndefined(content) && !extensions.IsNullOrUndefined(content.length)) {
+
+                                // http://www.w3.org/TR/XMLHttpRequest/: If the request method is a case-sensitive match for GET or HEAD act as if data is null.
                     if ((<any>xhr).ajaxData.method !== "GET" && (<any>this).ajaxData.method !== "HEAD") {
                         (<any>xhr).ajaxData.requestSize += content.length;
-                    }
-                }
+                                }
+                            }
 
                 (<any>xhr).ajaxData.requestSentTime = dateTime.Now();
                 (<any>xhr).ajaxData.loadingRequest = document.readyState === "loading";
@@ -139,16 +139,16 @@
 
                     // IE 8 and below does not support xmlh.addEventListener. 
                     // This is the last place for the browsers that does not support addEventListenener to instrument onreadystatechange
-                        
+
                     var ajaxMonitorInstance = this;
-                    setTimeout(function () {
+                                setTimeout(function () {
                         try {
                             if (xhr.readyState === 4) {
-                                // ajax is cached, onreadystatechange didn't fire, but it is completed
+                                        // ajax is cached, onreadystatechange didn't fire, but it is completed
                                 ajaxMonitorInstance.collectResponseData(xhr);
                                 ajaxMonitorInstance.onAjaxComplete(xhr)
-                            }
-                            else {
+                                    }
+                                    else {
                                 ajaxMonitorInstance.instrumentOnReadyStateChange(xhr);
                             }
                         } catch (e) {
@@ -156,20 +156,20 @@
                                 LoggingSeverity.CRITICAL,
                                 "Failed to instrument XMLHttpRequest.onreadystatechange, monitoring data for this ajax call may be incorrect: "
                                 + Microsoft.ApplicationInsights.Util.dump(e));
-                        }
-                    }, 5);
-                }
-            }
-        }
+                                    }
+                                }, 5);
+                            }
+                    }
+                }
 
         private instrumentAbort() {
-            var originalAbort = XMLHttpRequest.prototype.abort;
-            var ajaxMonitorInstance = this;
-            XMLHttpRequest.prototype.abort = function () {
+                    var originalAbort = XMLHttpRequest.prototype.abort;
+            var ajaxMonitorInstance = this;
+                    XMLHttpRequest.prototype.abort = function () {
                 try {
                     if (ajaxMonitorInstance.isMonitoredInstance(this)) {
-                        this.ajaxData.aborted = 1;
-                    }
+                            this.ajaxData.aborted = 1;
+                        }
                 } catch (e) {
                     _InternalLogging.throwInternalNonUserActionable(
                         LoggingSeverity.CRITICAL,
@@ -177,36 +177,25 @@
                         + Microsoft.ApplicationInsights.Util.dump(e));
                 }
 
-                return originalAbort.apply(this, arguments);
-            };
-        }
-
-<<<<<<< HEAD
+                        return originalAbort.apply(this, arguments);
+                    };
+                }
+
         ///<summary>instrument onreadystatechange callback</summary>
         ///<returns>True, if onreadystatechange is instrumented, otherwise false</returns>
         private instrumentOnReadyStateChange(xhr: XMLHttpRequest) {
-            var result = false;
+                    var result = false;
 
             // do not instrument onreadystatechange if it is defined and not a function, because we are not able to call original function in this case, which happends on Firefox 13 and lower
             if (extensions.IsNullOrUndefined(xhr.onreadystatechange) ||
                 (typeof (xhr.onreadystatechange) === "function" && !(<any>xhr.onreadystatechange).instrumentedByAppInsights)) {
                 (<any>xhr).ajaxData.originalOnreadystatechage = (<any>xhr).onreadystatechange;
                 (<any>xhr).onreadystatechange = this.onreadystatechangeWrapper(xhr);
-                result = true;
-            }
-=======
-                    // do not intercept onreadystatechange if it is defined and not a function, because we are not able to call original function in this case, which happends on Firefox 13 and lower
-                    if (extensions.IsNullOrUndefined(this.onreadystatechange) || (typeof (this.onreadystatechange) === "function")) {
-                        if ((typeof (this.onreadystatechange) === "function") && (this.onreadystatechange.name !== "onreadystatechangeWrapper")) {
-                            this.ajaxData.originalOnreadystatechage = this.onreadystatechange;
-                        }
-                        this.onreadystatechange = onreadystatechangeWrapper;
                         result = true;
                     }
->>>>>>> 072e1ac1
-
-            return result;
-        }
+
+                    return result;
+                }
 
         private attachToOnReadyStateChange(xhr: XMLHttpRequest) {
             var ajaxMonitorInstance = this;
@@ -220,27 +209,27 @@
                         + Microsoft.ApplicationInsights.Util.dump(e));
                 }
             });
-        }
+                }
 
         private onreadyStateChangeCallback(xhr: XMLHttpRequest) {
             if (this.isMonitoredInstance(xhr)) {
                 if (!xhr.onreadystatechange || !(<any>xhr.onreadystatechange).instrumentedByAppInsights) {
                     if (xhr.readyState < 3) {
 
-                        // it is possible to define onreadystatechange event after xhr.send method was invoked.
+                                // it is possible to define onreadystatechange event after xhr.send method was invoked.
                         // instrumenting xhr.onreadystatechange in order to measure callback time
                         this.instrumentOnReadyStateChange(xhr);
-                    }
-                    else {
-
-                        // On Firefox 13- we cannot override readystatechange, because it is not a function. 
-                        // In this case we don't include callback time in Ajax Total time on this browser
+                            }
+                            else {
+
+                                // On Firefox 13- we cannot override readystatechange, because it is not a function. 
+                                // In this case we don't include callback time in Ajax Total time on this browser
                         this.onReadStateChangePrefix(xhr);
                         this.onReadyStateChangePostfix(xhr);
-                    }
-                }
-            }
-        }
+                            }
+                        }
+                    }
+                }
 
         private onreadystatechangeWrapper(xhr: XMLHttpRequest) {
             var ajaxMonitorInstance = this;
@@ -260,7 +249,7 @@
                             if (!extensions.IsNullOrUndefined((<any>xhr).ajaxData.originalOnreadystatechage)) {
                                 if ((<any>this).readyState === 4) {
                                     (<any>this).ajaxData.callbackFinishedTime = dateTime.Now();
-                                }
+                                    }
                             }
 
                             ajaxMonitorInstance.onReadyStateChangePostfix(xhr);
@@ -272,41 +261,41 @@
                         "Failed to monitor XMLHttpRequest.onreadystatechange, monitoring data for this ajax call may be incorrect: "
                         + Microsoft.ApplicationInsights.Util.dump(e));
                 }
-            }
+                        }
             (<any>wrapper).instrumentedByAppInsights = true;
 
             return wrapper;
-        }
+                    }
 
         private onReadStateChangePrefix(xhr: XMLHttpRequest) {
             switch (xhr.readyState) {
-                case 3:
+                        case 3:
                     (<any>xhr).ajaxData.responseStartedTime = dateTime.Now();
-                    break;
-                case 4:
+                            break;
+                        case 4:
                     this.collectResponseData(xhr);
-                    break;
-            }
-        }
+                            break;
+                    }
+                }
 
         private onReadyStateChangePostfix(xhr: XMLHttpRequest) {
             if (xhr.readyState === 4) {
                 this.onAjaxComplete(xhr);
-            }
-        }
+                    }
+                }
 
         private onAjaxComplete(xhr: XMLHttpRequest) {
             try {
                 (<any>xhr).ajaxData.CalculateMetrics();
 
-                var successStatuses = [200, 201, 202, 203, 204, 301, 302, 303, 304];
+                        var successStatuses = [200, 201, 202, 203, 204, 301, 302, 303, 304];
 
                 this.appInsights.trackAjax(
                     (<any>xhr).ajaxData.getAbsoluteUrl(),
                     (<any>xhr).ajaxData.async,
                     (<any>xhr).ajaxData.ajaxTotalDuration,
                     successStatuses.indexOf(+(<any>xhr).ajaxData.status) != -1
-                    );
+                            );
             } catch (e) {
                 _InternalLogging.throwInternalNonUserActionable(
                     LoggingSeverity.CRITICAL,
@@ -324,43 +313,36 @@
                         + Microsoft.ApplicationInsights.Util.dump(e));
                 }
             }
-        }
+                }
 
         private collectResponseData(xhr: XMLHttpRequest) {
-            var currentTime = dateTime.Now();
-            var self = this;
+                    var currentTime = dateTime.Now();
+                    var self = this;
             (<any>xhr).ajaxData.responseFinishedTime = currentTime;
 
-            // Next condition is TRUE sometimes, when ajax request is not authorised by server.
+                    // Next condition is TRUE sometimes, when ajax request is not authorised by server.
             if ((<any>xhr).ajaxData.responseStartedTime === null) {
                 (<any>xhr).ajaxData.responseStartedTime = currentTime;
-            }
-
-<<<<<<< HEAD
-            // FF throws exception on accessing properties of xhr when network error occured during ajax call
-            // http://helpful.knobs-dials.com/index.php/Component_returned_failure_code:_0x80040111_(NS_ERROR_NOT_AVAILABLE)
-
-            try {
+                    }
+
+                    // FF throws exception on accessing properties of xhr when network error occured during ajax call
+                    // http://helpful.knobs-dials.com/index.php/Component_returned_failure_code:_0x80040111_(NS_ERROR_NOT_AVAILABLE)
+
+                    try {
                 (<any>xhr).ajaxData.status = xhr.status;
                 (<any>xhr).ajaxData.contentType = xhr.getResponseHeader("Content-Type");
                 (<any>xhr).ajaxData.responseSize = xhr.responseText.length;
                 (<any>xhr).ajaxData.responseSize += xhr.getAllResponseHeaders().length;
 
-                //add 'HTTP/1.1 200 OK' length
+                        //add 'HTTP/1.1 200 OK' length
                 (<any>xhr).ajaxData.responseSize += 17;
-            } catch (e) {
-                _InternalLogging.throwInternalNonUserActionable(
-                    LoggingSeverity.CRITICAL,
-                    "Failed to collect response data: "
-                    + Microsoft.ApplicationInsights.Util.dump(e));
-            }
-=======
-
-            var ajaxMonitoringObject = new ajaxMonitoring(this.appInsights);
-            ajaxMonitoringObject.Init();
-            this.ajaxMonitorInternal = ajaxMonitoringObject;
->>>>>>> 072e1ac1
-        }
-
+                    } catch (e) {
+                        _InternalLogging.throwInternalNonUserActionable(
+                            LoggingSeverity.CRITICAL,
+                            "Failed to collect response data: "
+                            + Microsoft.ApplicationInsights.Util.dump(e));
+                    }
+                }
+            
     }
 }