﻿/// <reference path="../logging.ts" />
/// <reference path="../util.ts" />
/// <reference path="./ajaxUtils.ts" />
/// <reference path="./ajaxRecord.ts" />

module Microsoft.ApplicationInsights {
    "use strict";

    export interface XMLHttpRequestInstrumented extends XMLHttpRequest {
        ajaxData: ajaxRecord;
    }

    export class AjaxMonitor {
        private appInsights: AppInsights;
        private initialized: boolean;
        private static instrumentedByAppInsightsName = "InstrumentedByAppInsights";

        constructor(appInsights: Microsoft.ApplicationInsights.AppInsights) {
            this.appInsights = appInsights;
            this.initialized = false;
            this.Init();
        }

        ///<summary>The main function that needs to be called in order to start Ajax Monitoring</summary>
        private Init() {
            if (this.supportsMonitoring()) {
                this.instrumentOpen();
                this.instrumentSend();
                this.instrumentAbort();
                this.initialized = true;
            }
        }


        ///<summary>Function that returns property name which will identify that monitoring for given instance of XmlHttpRequest is disabled</summary>
        public static DisabledPropertyName: string = "Microsoft_ApplicationInsights_BypassAjaxInstrumentation";

        ///<summary>Verifies that particalar instance of XMLHttpRequest needs to be monitored</summary>
        ///<param name="excludeAjaxDataValidation">Optional parameter. True if ajaxData must be excluded from verification</param>
        ///<returns type="bool">True if instance needs to be monitored, otherwise false</returns>
        private isMonitoredInstance(xhr: XMLHttpRequestInstrumented, excludeAjaxDataValidation?: boolean): boolean {

            // checking to see that all interested functions on xhr were instrumented
            return this.initialized

            // checking on ajaxData to see that it was not removed in user code
                && (excludeAjaxDataValidation === true || !extensions.IsNullOrUndefined(xhr.ajaxData))

            // check that this instance is not not used by ajax call performed inside client side monitoring to send data to collector
                && xhr[AjaxMonitor.DisabledPropertyName] !== true;

        }

        ///<summary>Determines whether ajax monitoring can be enabled on this document</summary>
        ///<returns>True if Ajax monitoring is supported on this page, otherwise false</returns>
        private supportsMonitoring(): boolean {
            var result = false;
            if (!extensions.IsNullOrUndefined(XMLHttpRequest)) {
                result = true;
            }

            return result;
        }

        private instrumentOpen() {
            var originalOpen = XMLHttpRequest.prototype.open;
            var ajaxMonitorInstance = this;
            XMLHttpRequest.prototype.open = function (method, url, async) {
                try {
                    if (ajaxMonitorInstance.isMonitoredInstance(this, true) &&
                        (
                            !(<XMLHttpRequestInstrumented>this).ajaxData ||
                            !(<XMLHttpRequestInstrumented>this).ajaxData.xhrMonitoringState.openDone
                            )) {
                        ajaxMonitorInstance.openHandler(this, method, url, async);
                    }
                } catch (e) {
                    _InternalLogging.throwInternalNonUserActionable(
                        LoggingSeverity.CRITICAL,
                        "Failed to monitor XMLHttpRequest.open"
                        + AjaxMonitor.getFailedAjaxDiagnosticsMessage(this)
                        + ", monitoring data for this ajax call may be incorrect: "
                        + Microsoft.ApplicationInsights.Util.dump(e));
                }

                return originalOpen.apply(this, arguments);
            };
        }

        private openHandler(xhr: XMLHttpRequestInstrumented, method, url, async) {
            var ajaxData = new ajaxRecord();
            ajaxData.method = method;
            ajaxData.requestUrl = url;
            ajaxData.xhrMonitoringState.openDone = true
            xhr.ajaxData = ajaxData;

            this.attachToOnReadyStateChange(xhr);
        }

        private static getFailedAjaxDiagnosticsMessage(xhr: XMLHttpRequestInstrumented): string {
            var result = "";
            try {
                if (!extensions.IsNullOrUndefined(xhr) &&
                    !extensions.IsNullOrUndefined(xhr.ajaxData) &&
                    !extensions.IsNullOrUndefined(xhr.ajaxData.requestUrl)) {
                    result += "(url: '" + xhr.ajaxData.requestUrl + "')";
                }
            } catch (e) { }

            return result;
        }

        private instrumentSend() {
            var originalSend = XMLHttpRequest.prototype.send;
            var ajaxMonitorInstance = this;
            XMLHttpRequest.prototype.send = function (content) {
                try {
                    if (ajaxMonitorInstance.isMonitoredInstance(this) && !(<XMLHttpRequestInstrumented>this).ajaxData.xhrMonitoringState.sendDone) {
                        ajaxMonitorInstance.sendHandler(this, content);
                    }
                } catch (e) {
                    _InternalLogging.throwInternalNonUserActionable(
                        LoggingSeverity.CRITICAL,
                        "Failed to monitor XMLHttpRequest.send"
                        + AjaxMonitor.getFailedAjaxDiagnosticsMessage(this)
                        + ", monitoring data for this ajax call may be incorrect: "
                        + Microsoft.ApplicationInsights.Util.dump(e));
                }

                return originalSend.apply(this, arguments);
            };
        }

        private sendHandler(xhr: XMLHttpRequestInstrumented, content) {
            xhr.ajaxData.requestSentTime = dateTime.Now();
            xhr.ajaxData.xhrMonitoringState.sendDone = true;
        }

        private instrumentAbort() {
            var originalAbort = XMLHttpRequest.prototype.abort;
            var ajaxMonitorInstance = this;
            XMLHttpRequest.prototype.abort = function () {
                try {
                    if (ajaxMonitorInstance.isMonitoredInstance(this) && !(<XMLHttpRequestInstrumented>this).ajaxData.xhrMonitoringState.abortDone) {
                        (<XMLHttpRequestInstrumented>this).ajaxData.aborted = 1;
                        (<XMLHttpRequestInstrumented>this).ajaxData.xhrMonitoringState.abortDone = true;
                    }
                } catch (e) {
                    _InternalLogging.throwInternalNonUserActionable(
                        LoggingSeverity.CRITICAL,
                        "Failed to monitor XMLHttpRequest.abort"
                        + AjaxMonitor.getFailedAjaxDiagnosticsMessage(this)
                        + ", monitoring data for this ajax call may be incorrect: "
                        + Microsoft.ApplicationInsights.Util.dump(e));
                }

                return originalAbort.apply(this, arguments);
            };
        }

        private attachToOnReadyStateChange(xhr: XMLHttpRequestInstrumented) {
            var ajaxMonitorInstance = this;
            xhr.ajaxData.xhrMonitoringState.onreadystatechangeCallbackAttached = EventHelper.AttachEvent(xhr, "readystatechange", () => {
                try {
                    if (ajaxMonitorInstance.isMonitoredInstance(xhr)) {
                        if (xhr.readyState === 4) {
                            ajaxMonitorInstance.onAjaxComplete(xhr);
                        }
                    }
                } catch (e) {
                    _InternalLogging.throwInternalNonUserActionable(
                        LoggingSeverity.CRITICAL,
                        "Failed to monitor XMLHttpRequest 'readystatechange' event handler"
                        + AjaxMonitor.getFailedAjaxDiagnosticsMessage(xhr)
                        + ", monitoring data for this ajax call may be incorrect: "
                        + Microsoft.ApplicationInsights.Util.dump(e));
                }
            });
        }

        private onAjaxComplete(xhr: XMLHttpRequestInstrumented) {
            xhr.ajaxData.responseFinishedTime = dateTime.Now();
            xhr.ajaxData.status = xhr.status;
            xhr.ajaxData.CalculateMetrics();

            if (xhr.ajaxData.ajaxTotalDuration < 0) {
                _InternalLogging.throwInternalNonUserActionable(
                    LoggingSeverity.CRITICAL,
                    "Failed to calculate the duration of the ajax call"
                    + AjaxMonitor.getFailedAjaxDiagnosticsMessage(xhr)
                    + " ("
                    + xhr.ajaxData.requestSentTime
                    + ", "
                    + xhr.ajaxData.responseFinishedTime
                    + "), monitoring data for this ajax call won't be sent."
                    );
            }
            else {
                this.appInsights.trackAjax(
                    xhr.ajaxData.getAbsoluteUrl(),
                    xhr.ajaxData.getPathName(),
                    xhr.ajaxData.ajaxTotalDuration,
<<<<<<< HEAD
                    (+(xhr.ajaxData.status)) < 400
                    );
=======
                    (+(xhr.ajaxData.status)) < 400,
                    +xhr.ajaxData.status
                );
            } catch (e) {
                _InternalLogging.throwInternalNonUserActionable(
                    LoggingSeverity.CRITICAL,
                    "Failed to complete monitoring of this ajax call: "
                    + Microsoft.ApplicationInsights.Util.dump(e));
            }
        }

        private collectResponseData(xhr: XMLHttpRequestInstrumented) {
            var currentTime = dateTime.Now();
            xhr.ajaxData.responseFinishedTime = currentTime;

            // Next condition is TRUE sometimes, when ajax request is not authorised by server.
            if (xhr.ajaxData.responseStartedTime === null) {
                xhr.ajaxData.responseStartedTime = currentTime;
            }

            // FF throws exception on accessing properties of xhr when network error occured during ajax call
            // http://helpful.knobs-dials.com/index.php/Component_returned_failure_code:_0x80040111_(NS_ERROR_NOT_AVAILABLE)
>>>>>>> f94f0bb3

                xhr.ajaxData = null;
            }
        }

    }
}<|MERGE_RESOLUTION|>--- conflicted
+++ resolved
@@ -43,10 +43,10 @@
             // checking to see that all interested functions on xhr were instrumented
             return this.initialized
 
-            // checking on ajaxData to see that it was not removed in user code
+                // checking on ajaxData to see that it was not removed in user code
                 && (excludeAjaxDataValidation === true || !extensions.IsNullOrUndefined(xhr.ajaxData))
 
-            // check that this instance is not not used by ajax call performed inside client side monitoring to send data to collector
+                // check that this instance is not not used by ajax call performed inside client side monitoring to send data to collector
                 && xhr[AjaxMonitor.DisabledPropertyName] !== true;
 
         }
@@ -71,7 +71,7 @@
                         (
                             !(<XMLHttpRequestInstrumented>this).ajaxData ||
                             !(<XMLHttpRequestInstrumented>this).ajaxData.xhrMonitoringState.openDone
-                            )) {
+                        )) {
                         ajaxMonitorInstance.openHandler(this, method, url, async);
                     }
                 } catch (e) {
@@ -132,7 +132,7 @@
         }
 
         private sendHandler(xhr: XMLHttpRequestInstrumented, content) {
-            xhr.ajaxData.requestSentTime = dateTime.Now();
+            xhr.ajaxData.requestSentTime = dateTime.Now();            
             xhr.ajaxData.xhrMonitoringState.sendDone = true;
         }
 
@@ -165,7 +165,7 @@
                     if (ajaxMonitorInstance.isMonitoredInstance(xhr)) {
                         if (xhr.readyState === 4) {
                             ajaxMonitorInstance.onAjaxComplete(xhr);
-                        }
+                    }
                     }
                 } catch (e) {
                     _InternalLogging.throwInternalNonUserActionable(
@@ -181,7 +181,7 @@
         private onAjaxComplete(xhr: XMLHttpRequestInstrumented) {
             xhr.ajaxData.responseFinishedTime = dateTime.Now();
             xhr.ajaxData.status = xhr.status;
-            xhr.ajaxData.CalculateMetrics();
+                xhr.ajaxData.CalculateMetrics();
 
             if (xhr.ajaxData.ajaxTotalDuration < 0) {
                 _InternalLogging.throwInternalNonUserActionable(
@@ -200,33 +200,9 @@
                     xhr.ajaxData.getAbsoluteUrl(),
                     xhr.ajaxData.getPathName(),
                     xhr.ajaxData.ajaxTotalDuration,
-<<<<<<< HEAD
-                    (+(xhr.ajaxData.status)) < 400
-                    );
-=======
                     (+(xhr.ajaxData.status)) < 400,
                     +xhr.ajaxData.status
                 );
-            } catch (e) {
-                _InternalLogging.throwInternalNonUserActionable(
-                    LoggingSeverity.CRITICAL,
-                    "Failed to complete monitoring of this ajax call: "
-                    + Microsoft.ApplicationInsights.Util.dump(e));
-            }
-        }
-
-        private collectResponseData(xhr: XMLHttpRequestInstrumented) {
-            var currentTime = dateTime.Now();
-            xhr.ajaxData.responseFinishedTime = currentTime;
-
-            // Next condition is TRUE sometimes, when ajax request is not authorised by server.
-            if (xhr.ajaxData.responseStartedTime === null) {
-                xhr.ajaxData.responseStartedTime = currentTime;
-            }
-
-            // FF throws exception on accessing properties of xhr when network error occured during ajax call
-            // http://helpful.knobs-dials.com/index.php/Component_returned_failure_code:_0x80040111_(NS_ERROR_NOT_AVAILABLE)
->>>>>>> f94f0bb3
 
                 xhr.ajaxData = null;
             }
